// Copyright 2020 Damir Jelić
// Copyright 2020 The Matrix.org Foundation C.I.C.
//
// Licensed under the Apache License, Version 2.0 (the "License");
// you may not use this file except in compliance with the License.
// You may obtain a copy of the License at
//
//     http://www.apache.org/licenses/LICENSE-2.0
//
// Unless required by applicable law or agreed to in writing, software
// distributed under the License is distributed on an "AS IS" BASIS,
// WITHOUT WARRANTIES OR CONDITIONS OF ANY KIND, either express or implied.
// See the License for the specific language governing permissions and
// limitations under the License.

#[cfg(feature = "encryption")]
use std::{collections::BTreeMap, io::Write, path::PathBuf};
use std::{
    convert::TryInto,
    fmt::{self, Debug},
    future::Future,
    io::Read,
    path::Path,
    result::Result as StdResult,
    sync::Arc,
};

#[cfg(feature = "encryption")]
use dashmap::DashMap;
use futures::StreamExt;
use futures_timer::Delay as sleep;
use http::HeaderValue;
use mime::{self, Mime};
use reqwest::header::InvalidHeaderValue;
use url::Url;
#[cfg(feature = "encryption")]
use zeroize::Zeroizing;

#[cfg(feature = "encryption")]
use tracing::{debug, warn};
use tracing::{error, info, instrument};

use matrix_sdk_base::{responses::SyncResponse, BaseClient, BaseClientConfig, Room, Session};

#[cfg(feature = "encryption")]
use matrix_sdk_base::crypto::{
    decrypt_key_export, encrypt_key_export, olm::InboundGroupSession, store::CryptoStoreError,
    AttachmentEncryptor, OutgoingRequests, ToDeviceRequest,
};

/// Enum controlling if a loop running callbacks should continue or abort.
///
/// This is mainly used in the [`sync_with_callback`] method, the return value
/// of the provided callback controls if the sync loop should be exited.
///
/// [`sync_with_callback`]: #method.sync_with_callback
#[derive(Debug, Clone, Copy, PartialEq, Eq)]
pub enum LoopCtrl {
    /// Continue running the loop.
    Continue,
    /// Break out of the loop.
    Break,
}

use matrix_sdk_common::{
    api::r0::{
        account::register,
        device::{delete_devices, get_devices},
        directory::{get_public_rooms, get_public_rooms_filtered},
        filter::{create_filter::Request as FilterUploadRequest, FilterDefinition},
        media::create_content,
        membership::{
            ban_user, forget_room,
            get_member_events::{self, Response as MembersResponse},
            invite_user::{self, InvitationRecipient},
            join_room_by_id, join_room_by_id_or_alias, kick_user, leave_room, Invite3pid,
        },
        message::{get_message_events, send_message_event},
        profile::{get_avatar_url, get_display_name, set_avatar_url, set_display_name},
        read_marker::set_read_marker,
        receipt::create_receipt,
        room::create_room,
        session::login,
        sync::sync_events,
        typing::create_typing_event::{
            Request as TypingRequest, Response as TypingResponse, Typing,
        },
        uiaa::AuthData,
    },
    assign,
    events::{
        room::{
            message::{
                AudioMessageEventContent, FileMessageEventContent, ImageMessageEventContent,
                MessageEventContent, VideoMessageEventContent,
            },
            EncryptedFile,
        },
        AnyMessageEventContent,
    },
    identifiers::{DeviceIdBox, EventId, RoomId, RoomIdOrAliasId, ServerName, UserId},
    instant::{Duration, Instant},
    js_int::UInt,
    presence::PresenceState,
    uuid::Uuid,
    FromHttpResponseError,
};

#[cfg(feature = "encryption")]
use matrix_sdk_common::{
    api::r0::{
        keys::{get_keys, upload_keys, upload_signing_keys::Request as UploadSigningKeysRequest},
        to_device::send_event_to_device::{
            Request as RumaToDeviceRequest, Response as ToDeviceResponse,
        },
    },
    locks::Mutex,
};

use crate::{
    http_client::{client_with_config, HttpClient, HttpSend},
    Error, OutgoingRequest, Result,
};

#[cfg(feature = "encryption")]
use crate::{
    device::{Device, UserDevices},
    identifiers::DeviceId,
    sas::Sas,
};

const DEFAULT_SYNC_TIMEOUT: Duration = Duration::from_secs(30);

/// An async/await enabled Matrix client.
///
/// All of the state is held in an `Arc` so the `Client` can be cloned freely.
#[derive(Clone)]
pub struct Client {
    /// The URL of the homeserver to connect to.
    homeserver: Arc<Url>,
    /// The underlying HTTP client.
    http_client: HttpClient,
    /// User session data.
    pub(crate) base_client: BaseClient,
    /// Locks making sure we only have one group session sharing request in
    /// flight per room.
    #[cfg(feature = "encryption")]
    group_session_locks: DashMap<RoomId, Arc<Mutex<()>>>,
    #[cfg(feature = "encryption")]
    /// Lock making sure we're only doing one key claim request at a time.
    key_claim_lock: Arc<Mutex<()>>,
}

#[cfg(not(tarpaulin_include))]
impl Debug for Client {
    fn fmt(&self, fmt: &mut fmt::Formatter<'_>) -> StdResult<(), fmt::Error> {
        write!(fmt, "Client {{ homeserver: {} }}", self.homeserver)
    }
}

/// Configuration for the creation of the `Client`.
///
/// When setting the `StateStore` it is up to the user to open/connect
/// the storage backend before client creation.
///
/// # Example
///
/// ```
/// # use matrix_sdk::ClientConfig;
/// // To pass all the request through mitmproxy set the proxy and disable SSL
/// // verification
/// let client_config = ClientConfig::new()
///     .proxy("http://localhost:8080")
///     .unwrap()
///     .disable_ssl_verification();
/// ```
/// An example of adding a default `JsonStore` to the `Client`.
/// ```no_run
///  # use matrix_sdk::{ClientConfig, JsonStore};
///
/// let store = JsonStore::open("path/to/json").unwrap();
/// let client_config = ClientConfig::new()
///     .state_store(Box::new(store));
/// ```
#[derive(Default)]
pub struct ClientConfig {
    #[cfg(not(target_arch = "wasm32"))]
    pub(crate) proxy: Option<reqwest::Proxy>,
    pub(crate) user_agent: Option<HeaderValue>,
    pub(crate) disable_ssl_verification: bool,
    pub(crate) base_config: BaseClientConfig,
    pub(crate) timeout: Option<Duration>,
    pub(crate) client: Option<Arc<dyn HttpSend>>,
}

#[cfg(not(tarpaulin_include))]
impl Debug for ClientConfig {
    fn fmt(&self, fmt: &mut fmt::Formatter<'_>) -> fmt::Result {
        let mut res = fmt.debug_struct("ClientConfig");

        #[cfg(not(target_arch = "wasm32"))]
        let res = res.field("proxy", &self.proxy);

        res.field("user_agent", &self.user_agent)
            .field("disable_ssl_verification", &self.disable_ssl_verification)
            .finish()
    }
}

impl ClientConfig {
    /// Create a new default `ClientConfig`.
    pub fn new() -> Self {
        Default::default()
    }

    /// Set the proxy through which all the HTTP requests should go.
    ///
    /// Note, only HTTP proxies are supported.
    ///
    /// # Arguments
    ///
    /// * `proxy` - The HTTP URL of the proxy.
    ///
    /// # Example
    ///
    /// ```
    /// use matrix_sdk::ClientConfig;
    ///
    /// let client_config = ClientConfig::new()
    ///     .proxy("http://localhost:8080")
    ///     .unwrap();
    /// ```
    #[cfg(not(target_arch = "wasm32"))]
    pub fn proxy(mut self, proxy: &str) -> Result<Self> {
        self.proxy = Some(reqwest::Proxy::all(proxy)?);
        Ok(self)
    }

    /// Disable SSL verification for the HTTP requests.
    pub fn disable_ssl_verification(mut self) -> Self {
        self.disable_ssl_verification = true;
        self
    }

    /// Set a custom HTTP user agent for the client.
    pub fn user_agent(mut self, user_agent: &str) -> StdResult<Self, InvalidHeaderValue> {
        self.user_agent = Some(HeaderValue::from_str(user_agent)?);
        Ok(self)
    }

    ///// Set a custom implementation of a `StateStore`.
    /////
    ///// The state store should be opened before being set.
    //pub fn state_store(mut self, store: Box<dyn StateStore>) -> Self {
    //    self.base_config = self.base_config.state_store(store);
    //    self
    //}

    /// Set the path for storage.
    ///
    /// # Arguments
    ///
    /// * `path` - The path where the stores should save data in. It is the
    /// callers responsibility to make sure that the path exists.
    ///
    /// In the default configuration the client will open default
    /// implementations for the crypto store and the state store. It will use
    /// the given path to open the stores. If no path is provided no store will
    /// be opened
    pub fn store_path(mut self, path: impl AsRef<Path>) -> Self {
        self.base_config = self.base_config.store_path(path);
        self
    }

    /// Set the passphrase to encrypt the crypto store.
    ///
    /// # Argument
    ///
    /// * `passphrase` - The passphrase that will be used to encrypt the data in
    /// the cryptostore.
    ///
    /// This is only used if no custom cryptostore is set.
    pub fn passphrase(mut self, passphrase: String) -> Self {
        self.base_config = self.base_config.passphrase(passphrase);
        self
    }

    /// Set a timeout duration for all HTTP requests. The default is no timeout.
    pub fn timeout(mut self, timeout: Duration) -> Self {
        self.timeout = Some(timeout);
        self
    }

    /// Specify a client to handle sending requests and receiving responses.
    ///
    /// Any type that implements the `HttpSend` trait can be used to send/receive
    /// `http` types.
    pub fn client(mut self, client: Arc<dyn HttpSend>) -> Self {
        self.client = Some(client);
        self
    }
}

#[derive(Debug, Default, Clone)]
/// Settings for a sync call.
pub struct SyncSettings<'a> {
    pub(crate) filter: Option<sync_events::Filter<'a>>,
    pub(crate) timeout: Option<Duration>,
    pub(crate) token: Option<String>,
    pub(crate) full_state: bool,
}

impl<'a> SyncSettings<'a> {
    /// Create new default sync settings.
    pub fn new() -> Self {
        Default::default()
    }

    /// Set the sync token.
    ///
    /// # Arguments
    ///
    /// * `token` - The sync token that should be used for the sync call.
    pub fn token(mut self, token: impl Into<String>) -> Self {
        self.token = Some(token.into());
        self
    }

    /// Set the maximum time the server can wait, in milliseconds, before
    /// responding to the sync request.
    ///
    /// # Arguments
    ///
    /// * `timeout` - The time the server is allowed to wait.
    pub fn timeout(mut self, timeout: Duration) -> Self {
        self.timeout = Some(timeout);
        self
    }

    /// Set the sync filter.
    /// It can be either the filter ID, or the definition for the filter.
    ///
    /// # Arguments
    ///
    /// * `filter` - The filter configuration that should be used for the sync call.
    pub fn filter(mut self, filter: sync_events::Filter<'a>) -> Self {
        self.filter = Some(filter);
        self
    }

    /// Should the server return the full state from the start of the timeline.
    ///
    /// This does nothing if no sync token is set.
    ///
    /// # Arguments
    /// * `full_state` - A boolean deciding if the server should return the full
    ///     state or not.
    pub fn full_state(mut self, full_state: bool) -> Self {
        self.full_state = full_state;
        self
    }
}

impl Client {
    /// Creates a new client for making HTTP requests to the given homeserver.
    ///
    /// # Arguments
    ///
    /// * `homeserver_url` - The homeserver that the client should connect to.
    pub fn new(homeserver_url: impl TryInto<Url>) -> Result<Self> {
        let config = ClientConfig::new();
        Client::new_with_config(homeserver_url, config)
    }

    /// Create a new client with the given configuration.
    ///
    /// # Arguments
    ///
    /// * `homeserver_url` - The homeserver that the client should connect to.
    ///
    /// * `config` - Configuration for the client.
    pub fn new_with_config(
        homeserver_url: impl TryInto<Url>,
        config: ClientConfig,
    ) -> Result<Self> {
        let homeserver = if let Ok(u) = homeserver_url.try_into() {
            Arc::new(u)
        } else {
            panic!("Error parsing homeserver url")
        };

        let client = if let Some(client) = config.client {
            client
        } else {
            Arc::new(client_with_config(&config)?)
        };

        let base_client = BaseClient::new_with_config(config.base_config)?;
        let session = base_client.session().clone();

        let http_client = HttpClient {
            homeserver: homeserver.clone(),
            inner: client,
            session,
        };

        Ok(Self {
            homeserver,
            http_client,
            base_client,
            #[cfg(feature = "encryption")]
            group_session_locks: DashMap::new(),
            #[cfg(feature = "encryption")]
            key_claim_lock: Arc::new(Mutex::new(())),
        })
    }

    /// Is the client logged in.
    pub async fn logged_in(&self) -> bool {
        self.base_client.logged_in().await
    }

    /// The Homeserver of the client.
    pub fn homeserver(&self) -> &Url {
        &self.homeserver
    }

    /// Get the user id of the current owner of the client.
    pub async fn user_id(&self) -> Option<UserId> {
        let session = self.base_client.session().read().await;
        session.as_ref().cloned().map(|s| s.user_id)
    }

<<<<<<< HEAD
    ///// Add `EventEmitter` to `Client`.
    /////
    ///// The methods of `EventEmitter` are called when the respective `RoomEvents` occur.
    //pub async fn add_event_emitter(&mut self, emitter: Box<dyn EventEmitter>) {
    //    self.base_client.add_event_emitter(emitter).await;
    //}
=======
    /// Fetches the display name of the owner of the client.
    ///
    /// # Example
    /// ```no_run
    /// # use futures::executor::block_on;
    /// # use matrix_sdk::Client;
    /// # use url::Url;
    /// # let homeserver = Url::parse("http://example.com").unwrap();
    /// # block_on(async {
    /// let user = "example";
    /// let client = Client::new(homeserver).unwrap();
    /// client.login(user, "password", None, None).await.unwrap();
    ///
    /// if let Some(name) = client.display_name().await.unwrap() {
    ///     println!("Logged in as user '{}' with display name '{}'", user, name);
    /// }
    /// # })
    /// ```
    pub async fn display_name(&self) -> Result<Option<String>> {
        let user_id = self.user_id().await.ok_or(Error::AuthenticationRequired)?;
        let request = get_display_name::Request::new(&user_id);
        let response = self.send(request).await?;
        Ok(response.displayname)
    }

    /// Sets the display name of the owner of the client.
    ///
    /// # Example
    /// ```no_run
    /// # use futures::executor::block_on;
    /// # use matrix_sdk::Client;
    /// # use url::Url;
    /// # let homeserver = Url::parse("http://example.com").unwrap();
    /// # block_on(async {
    /// let user = "example";
    /// let client = Client::new(homeserver).unwrap();
    /// client.login(user, "password", None, None).await.unwrap();
    ///
    /// client.set_display_name(Some("Alice")).await.expect("Failed setting display name");
    /// # })
    /// ```
    pub async fn set_display_name(&self, name: Option<&str>) -> Result<()> {
        let user_id = self.user_id().await.ok_or(Error::AuthenticationRequired)?;
        let request = set_display_name::Request::new(&user_id, name);
        self.send(request).await?;
        Ok(())
    }

    /// Gets the mxc avatar url of the owner of the client, if set.
    ///
    /// # Example
    /// ```no_run
    /// # use futures::executor::block_on;
    /// # use matrix_sdk::Client;
    /// # use url::Url;
    /// # let homeserver = Url::parse("http://example.com").unwrap();
    /// # block_on(async {
    /// # let user = "example";
    /// let client = Client::new(homeserver).unwrap();
    /// client.login(user, "password", None, None).await.unwrap();
    ///
    /// if let Some(url) = client.avatar_url().await.unwrap() {
    ///     println!("Your avatar's mxc url is {}", url);
    /// }
    /// # })
    /// ```
    pub async fn avatar_url(&self) -> Result<Option<String>> {
        let user_id = self.user_id().await.ok_or(Error::AuthenticationRequired)?;
        let request = get_avatar_url::Request::new(&user_id);
        let response = self.send(request).await?;
        Ok(response.avatar_url)
    }

    /// Sets the mxc avatar url of the client's owner. The avatar gets unset if `url` is `None`.
    pub async fn set_avatar_url(&self, url: Option<&str>) -> Result<()> {
        let user_id = self.user_id().await.ok_or(Error::AuthenticationRequired)?;
        let request = set_avatar_url::Request::new(&user_id, url);
        self.send(request).await?;
        Ok(())
    }

    /// Upload and set the owning client's avatar.
    ///
    /// The will upload the data produced by the reader to the homeserver's content repository, and
    /// set the user's avatar to the mxc url for the uploaded file.
    ///
    /// This is a convenience method for calling [`upload()`](#method.upload), followed by
    /// [`set_avatar_url()`](#method.set_avatar_url).
    ///
    /// # Example
    /// ```no_run
    /// # use std::{path::Path, fs::File, io::Read};
    /// # use futures::executor::block_on;
    /// # use matrix_sdk::Client;
    /// # use url::Url;
    /// # block_on(async {
    /// # let homeserver = Url::parse("http://locahost:8080").unwrap();
    /// # let client = Client::new(homeserver).unwrap();
    /// let path = Path::new("/home/example/selfie.jpg");
    /// let mut image = File::open(&path).unwrap();
    ///
    /// client.upload_avatar(&mime::IMAGE_JPEG, &mut image).await.expect("Can't set avatar");
    /// # })
    /// ```
    pub async fn upload_avatar<R: Read>(&self, content_type: &Mime, reader: &mut R) -> Result<()> {
        let upload_response = self.upload(content_type, reader).await?;
        self.set_avatar_url(Some(&upload_response.content_uri))
            .await?;
        Ok(())
    }

    /// Add `EventEmitter` to `Client`.
    ///
    /// The methods of `EventEmitter` are called when the respective `RoomEvents` occur.
    pub async fn add_event_emitter(&mut self, emitter: Box<dyn EventEmitter>) {
        self.base_client.add_event_emitter(emitter).await;
    }
>>>>>>> d9e5a17a

    // /// Returns the joined rooms this client knows about.
    // pub fn joined_rooms(&self) -> Arc<RwLock<HashMap<RoomId, Arc<RwLock<Room>>>>> {
    //     self.base_client.joined_rooms()
    // }

    // /// Returns the invited rooms this client knows about.
    // pub fn invited_rooms(&self) -> Arc<RwLock<HashMap<RoomId, Arc<RwLock<Room>>>>> {
    //     self.base_client.invited_rooms()
    // }

    // /// Returns the left rooms this client knows about.
    // pub fn left_rooms(&self) -> Arc<RwLock<HashMap<RoomId, Arc<RwLock<Room>>>>> {
    //     self.base_client.left_rooms()
    // }

    /// Get a joined room with the given room id.
    ///
    /// # Arguments
    ///
    /// `room_id` - The unique id of the room that should be fetched.
    pub fn get_joined_room(&self, room_id: &RoomId) -> Option<Room> {
        self.base_client.get_room(room_id)
    }

    ///// Get an invited room with the given room id.
    /////
    ///// # Arguments
    /////
    ///// `room_id` - The unique id of the room that should be fetched.
    //pub async fn get_invited_room(&self, room_id: &RoomId) -> Option<Arc<RwLock<Room>>> {
    //    self.base_client.get_invited_room(room_id).await
    //}

    ///// Get a left room with the given room id.
    /////
    ///// # Arguments
    /////
    ///// `room_id` - The unique id of the room that should be fetched.
    //pub async fn get_left_room(&self, room_id: &RoomId) -> Option<Arc<RwLock<Room>>> {
    //    self.base_client.get_left_room(room_id).await
    //}

    /// Login to the server.
    ///
    /// This can be used for the first login as well as for subsequent logins,
    /// note that if the device id isn't provided a new device will be created.
    ///
    /// If this isn't the first login a device id should be provided to restore
    /// the correct stores.
    ///
    /// Alternatively the [`restore_login`] method can be used to restore a
    /// logged in client without the password.
    ///
    /// # Arguments
    ///
    /// * `user` - The user that should be logged in to the homeserver.
    ///
    /// * `password` - The password of the user.
    ///
    /// * `device_id` - A unique id that will be associated with this session. If
    ///     not given the homeserver will create one. Can be an existing
    ///     device_id from a previous login call. Note that this should be done
    ///     only if the client also holds the encryption keys for this device.
    ///
    /// # Example
    /// ```no_run
    /// # use std::convert::TryFrom;
    /// # use matrix_sdk::Client;
    /// # use matrix_sdk::identifiers::DeviceId;
    /// # use matrix_sdk_common::assign;
    /// # use futures::executor::block_on;
    /// # use url::Url;
    /// # let homeserver = Url::parse("http://example.com").unwrap();
    /// # block_on(async {
    /// let client = Client::new(homeserver).unwrap();
    /// let user = "example";
    /// let response = client
    ///     .login(user, "wordpass", None, Some("My bot")).await
    ///     .unwrap();
    ///
    /// println!("Logged in as {}, got device_id {} and access_token {}",
    ///          user, response.device_id, response.access_token);
    /// # })
    /// ```
    ///
    /// [`restore_login`]: #method.restore_login
    #[instrument(skip(password))]
    pub async fn login(
        &self,
        user: &str,
        password: &str,
        device_id: Option<&str>,
        initial_device_display_name: Option<&str>,
    ) -> Result<login::Response> {
        info!("Logging in to {} as {:?}", self.homeserver, user);

        let request = assign!(
            login::Request::new(
                login::UserInfo::MatrixId(user),
                login::LoginInfo::Password { password },
            ), {
                device_id: device_id.map(|d| d.into()),
                initial_device_display_name,
            }
        );

        let response = self.send(request).await?;
        self.base_client.receive_login_response(&response).await?;

        Ok(response)
    }

    /// Restore a previously logged in session.
    ///
    /// This can be used to restore the client to a logged in state, loading all
    /// the stored state and encryption keys.
    ///
    /// Alternatively, if the whole session isn't stored the [`login`] method
    /// can be used with a device id.
    ///
    /// # Arguments
    ///
    /// * `session` - A session that the user already has from a
    /// previous login call.
    ///
    /// [`login`]: #method.login
    pub async fn restore_login(&self, session: Session) -> Result<()> {
        Ok(self.base_client.restore_login(session).await?)
    }

    /// Register a user to the server.
    ///
    /// # Arguments
    ///
    /// * `registration` - The easiest way to create this request is using the `register::Request`
    /// itself.
    ///
    ///
    /// # Examples
    /// ```no_run
    /// # use std::convert::TryFrom;
    /// # use matrix_sdk::Client;
    /// # use matrix_sdk::api::r0::account::register::{Request as RegistrationRequest, RegistrationKind};
    /// # use matrix_sdk::api::r0::uiaa::AuthData;
    /// # use matrix_sdk::identifiers::DeviceId;
    /// # use matrix_sdk_common::assign;
    /// # use futures::executor::block_on;
    /// # use url::Url;
    /// # let homeserver = Url::parse("http://example.com").unwrap();
    /// # block_on(async {
    ///
    /// let request = assign!(RegistrationRequest::new(), {
    ///     username: Some("user"),
    ///     password: Some("password"),
    ///     auth: Some(AuthData::FallbackAcknowledgement { session: "foobar" }),
    /// });
    /// let client = Client::new(homeserver).unwrap();
    /// client.register(request).await;
    /// # })
    /// ```
    #[instrument(skip(registration))]
    pub async fn register(
        &self,
        registration: impl Into<register::Request<'_>>,
    ) -> Result<register::Response> {
        info!("Registering to {}", self.homeserver);

        let request = registration.into();
        self.send(request).await
    }

    /// Get or upload a sync filter.
    pub async fn get_or_upload_filter(
        &self,
        filter_name: &str,
        definition: FilterDefinition<'_>,
    ) -> Result<String> {
        if let Some(filter) = self.base_client.get_filter(filter_name).await {
            Ok(filter)
        } else {
            let user_id = self.user_id().await.ok_or(Error::AuthenticationRequired)?;
            let request = FilterUploadRequest::new(&user_id, definition);
            let response = self.send(request).await?;

            self.base_client
                .receive_filter_upload(filter_name, &response)
                .await;

            Ok(response.filter_id)
        }
    }

    /// Join a room by `RoomId`.
    ///
    /// Returns a `join_room_by_id::Response` consisting of the
    /// joined rooms `RoomId`.
    ///
    /// # Arguments
    ///
    /// * `room_id` - The `RoomId` of the room to be joined.
    pub async fn join_room_by_id(&self, room_id: &RoomId) -> Result<join_room_by_id::Response> {
        let request = join_room_by_id::Request::new(room_id);
        self.send(request).await
    }

    /// Join a room by `RoomId`.
    ///
    /// Returns a `join_room_by_id_or_alias::Response` consisting of the
    /// joined rooms `RoomId`.
    ///
    /// # Arguments
    ///
    /// * `alias` - The `RoomId` or `RoomAliasId` of the room to be joined.
    /// An alias looks like `#name:example.com`.
    pub async fn join_room_by_id_or_alias(
        &self,
        alias: &RoomIdOrAliasId,
        server_names: &[Box<ServerName>],
    ) -> Result<join_room_by_id_or_alias::Response> {
        let request = assign!(join_room_by_id_or_alias::Request::new(alias), {
            server_name: server_names,
        });
        self.send(request).await
    }

    /// Forget a room by `RoomId`.
    ///
    /// Returns a `forget_room::Response`, an empty response.
    ///
    /// # Arguments
    ///
    /// * `room_id` - The `RoomId` of the room to be forget.
    pub async fn forget_room_by_id(&self, room_id: &RoomId) -> Result<forget_room::Response> {
        let request = forget_room::Request::new(room_id);
        self.send(request).await
    }

    /// Ban a user from a room by `RoomId` and `UserId`.
    ///
    /// Returns a `ban_user::Response`, an empty response.
    ///
    /// # Arguments
    ///
    /// * `room_id` - The `RoomId` of the room to ban the user from.
    ///
    /// * `user_id` - The user to ban by `UserId`.
    ///
    /// * `reason` - The reason for banning this user.
    pub async fn ban_user(
        &self,
        room_id: &RoomId,
        user_id: &UserId,
        reason: Option<&str>,
    ) -> Result<ban_user::Response> {
        let request = assign!(ban_user::Request::new(room_id, user_id), { reason });
        self.send(request).await
    }

    /// Kick a user out of the specified room.
    ///
    /// Returns a `kick_user::Response`, an empty response.
    ///
    /// # Arguments
    ///
    /// * `room_id` - The `RoomId` of the room the user should be kicked out of.
    ///
    /// * `user_id` - The `UserId` of the user that should be kicked out of the room.
    ///
    /// * `reason` - Optional reason why the room member is being kicked out.
    pub async fn kick_user(
        &self,
        room_id: &RoomId,
        user_id: &UserId,
        reason: Option<&str>,
    ) -> Result<kick_user::Response> {
        let request = assign!(kick_user::Request::new(room_id, user_id), { reason });
        self.send(request).await
    }

    /// Leave the specified room.
    ///
    /// Returns a `leave_room::Response`, an empty response.
    ///
    /// # Arguments
    ///
    /// * `room_id` - The `RoomId` of the room to leave.
    pub async fn leave_room(&self, room_id: &RoomId) -> Result<leave_room::Response> {
        let request = leave_room::Request::new(room_id);
        self.send(request).await
    }

    /// Invite the specified user by `UserId` to the given room.
    ///
    /// Returns a `invite_user::Response`, an empty response.
    ///
    /// # Arguments
    ///
    /// * `room_id` - The `RoomId` of the room to invite the specified user to.
    ///
    /// * `user_id` - The `UserId` of the user to invite to the room.
    pub async fn invite_user_by_id(
        &self,
        room_id: &RoomId,
        user_id: &UserId,
    ) -> Result<invite_user::Response> {
        let recipient = InvitationRecipient::UserId { user_id };

        let request = invite_user::Request::new(room_id, recipient);
        self.send(request).await
    }

    /// Invite the specified user by third party id to the given room.
    ///
    /// Returns a `invite_user::Response`, an empty response.
    ///
    /// # Arguments
    ///
    /// * `room_id` - The `RoomId` of the room to invite the specified user to.
    ///
    /// * `invite_id` - A third party id of a user to invite to the room.
    pub async fn invite_user_by_3pid(
        &self,
        room_id: &RoomId,
        invite_id: Invite3pid<'_>,
    ) -> Result<invite_user::Response> {
        let recipient = InvitationRecipient::ThirdPartyId(invite_id);
        let request = invite_user::Request::new(room_id, recipient);
        self.send(request).await
    }

    /// Search the homeserver's directory of public rooms.
    ///
    /// Sends a request to "_matrix/client/r0/publicRooms", returns
    /// a `get_public_rooms::Response`.
    ///
    /// # Arguments
    ///
    /// * `limit` - The number of `PublicRoomsChunk`s in each response.
    ///
    /// * `since` - Pagination token from a previous request.
    ///
    /// * `server` - The name of the server, if `None` the requested server is used.
    ///
    /// # Examples
    /// ```no_run
    /// use matrix_sdk::Client;
    /// # use std::convert::TryInto;
    /// # use url::Url;
    /// # let homeserver = Url::parse("http://example.com").unwrap();
    /// # let limit = Some(10);
    /// # let since = Some("since token");
    /// # let server = Some("servername.com".try_into().unwrap());
    ///
    /// let mut client = Client::new(homeserver).unwrap();
    /// # use futures::executor::block_on;
    /// # block_on(async {
    ///
    /// client.public_rooms(limit, since, server).await;
    /// # });
    /// ```
    pub async fn public_rooms(
        &self,
        limit: Option<u32>,
        since: Option<&str>,
        server: Option<&ServerName>,
    ) -> Result<get_public_rooms::Response> {
        let limit = limit.map(UInt::from);

        let request = assign!(get_public_rooms::Request::new(), {
            limit,
            since,
            server,
        });
        self.send(request).await
    }

    /// Search the homeserver's directory of public rooms with a filter.
    ///
    /// Sends a request to "_matrix/client/r0/publicRooms", returns
    /// a `get_public_rooms_filtered::Response`.
    ///
    /// # Arguments
    ///
    /// * `room_search` - The easiest way to create this request is using the
    /// `get_public_rooms_filtered::Request` itself.
    ///
    /// # Examples
    /// ```no_run
    /// # use std::convert::TryFrom;
    /// # use matrix_sdk::Client;
    /// # use matrix_sdk::directory::{Filter, RoomNetwork};
    /// # use matrix_sdk::api::r0::directory::get_public_rooms_filtered::Request as PublicRoomsFilterRequest;
    /// # use matrix_sdk_common::assign;
    /// # use url::Url;
    /// # use futures::executor::block_on;
    /// # let homeserver = Url::parse("http://example.com").unwrap();
    /// # block_on(async {
    /// let mut client = Client::new(homeserver).unwrap();
    ///
    /// let generic_search_term = Some("matrix-rust-sdk");
    /// let filter = assign!(Filter::new(), { generic_search_term });
    /// let request = assign!(PublicRoomsFilterRequest::new(), { filter });
    ///
    /// client.public_rooms_filtered(request).await;
    /// # })
    /// ```
    pub async fn public_rooms_filtered(
        &self,
        room_search: impl Into<get_public_rooms_filtered::Request<'_>>,
    ) -> Result<get_public_rooms_filtered::Response> {
        let request = room_search.into();
        self.send(request).await
    }

    /// Create a room using the `RoomBuilder` and send the request.
    ///
    /// Sends a request to `/_matrix/client/r0/createRoom`, returns a `create_room::Response`,
    /// this is an empty response.
    ///
    /// # Arguments
    ///
    /// * `room` - The easiest way to create this request is using the
    /// `create_room::Request` itself.
    ///
    /// # Examples
    /// ```no_run
    /// use matrix_sdk::Client;
    /// # use matrix_sdk::api::r0::room::{create_room::Request as CreateRoomRequest, Visibility};
    /// # use url::Url;
    ///
    /// # let homeserver = Url::parse("http://example.com").unwrap();
    /// let request = CreateRoomRequest::new();
    /// let client = Client::new(homeserver).unwrap();
    /// # use futures::executor::block_on;
    /// # block_on(async {
    /// assert!(client.create_room(request).await.is_ok());
    /// # });
    /// ```
    pub async fn create_room(
        &self,
        room: impl Into<create_room::Request<'_>>,
    ) -> Result<create_room::Response> {
        let request = room.into();
        self.send(request).await
    }

    /// Sends a request to `/_matrix/client/r0/rooms/{room_id}/messages` and returns
    /// a `get_message_events::Response` that contains a chunk of room and state events
    /// (`AnyRoomEvent` and `AnyStateEvent`).
    ///
    /// # Arguments
    ///
    /// * `request` - The easiest way to create this request is using the
    /// `get_message_events::Request` itself.
    ///
    /// # Examples
    /// ```no_run
    /// # use std::convert::TryFrom;
    /// use matrix_sdk::Client;
    /// # use matrix_sdk::identifiers::room_id;
    /// # use matrix_sdk::api::r0::filter::RoomEventFilter;
    /// # use matrix_sdk::api::r0::message::get_message_events::Request as MessagesRequest;
    /// # use url::Url;
    /// # use matrix_sdk::js_int::UInt;
    ///
    /// # let homeserver = Url::parse("http://example.com").unwrap();
    /// let room_id = room_id!("!roomid:example.com");
    /// let request = MessagesRequest::backward(&room_id, "t47429-4392820_219380_26003_2265");
    ///
    /// let mut client = Client::new(homeserver).unwrap();
    /// # use futures::executor::block_on;
    /// # block_on(async {
    /// assert!(client.room_messages(request).await.is_ok());
    /// # });
    /// ```
    pub async fn room_messages(
        &self,
        request: impl Into<get_message_events::Request<'_>>,
    ) -> Result<get_message_events::Response> {
        let req = request.into();
        self.send(req).await
    }

    /// Send a request to notify the room of a user typing.
    ///
    /// Returns a `create_typing_event::Response`, an empty response.
    ///
    /// # Arguments
    ///
    /// * `room_id` - The `RoomId` the user is typing in.
    ///
    /// * `typing` - Whether the user is typing, and how long.
    ///
    /// # Examples
    ///
    /// ```no_run
    /// # use std::time::Duration;
    /// # use matrix_sdk::{
    /// #     Client, SyncSettings,
    /// #     api::r0::typing::create_typing_event::Typing,
    /// #     identifiers::room_id,
    /// # };
    /// # use futures::executor::block_on;
    /// # use url::Url;
    /// # block_on(async {
    /// # let homeserver = Url::parse("http://localhost:8080").unwrap();
    /// # let mut client = Client::new(homeserver).unwrap();
    /// # let room_id = room_id!("!test:localhost");
    /// let response = client
    ///     .typing_notice(&room_id, Typing::Yes(Duration::from_secs(4)))
    ///     .await
    ///     .expect("Can't get devices from server");
    /// # });
    ///
    /// ```
    pub async fn typing_notice(
        &self,
        room_id: &RoomId,
        typing: impl Into<Typing>,
    ) -> Result<TypingResponse> {
        let user_id = self.user_id().await.ok_or(Error::AuthenticationRequired)?;
        let request = TypingRequest::new(&user_id, room_id, typing.into());

        self.send(request).await
    }

    /// Send a request to notify the room the user has read specific event.
    ///
    /// Returns a `create_receipt::Response`, an empty response.
    ///
    /// # Arguments
    ///
    /// * `room_id` - The `RoomId` the user is currently in.
    ///
    /// * `event_id` - The `EventId` specifies the event to set the read receipt on.
    pub async fn read_receipt(
        &self,
        room_id: &RoomId,
        event_id: &EventId,
    ) -> Result<create_receipt::Response> {
        let request =
            create_receipt::Request::new(room_id, create_receipt::ReceiptType::Read, event_id);
        self.send(request).await
    }

    /// Send a request to notify the room user has read up to specific event.
    ///
    /// Returns a `set_read_marker::Response`, an empty response.
    ///
    /// # Arguments
    ///
    /// * room_id - The `RoomId` the user is currently in.
    ///
    /// * fully_read - The `EventId` of the event the user has read to.
    ///
    /// * read_receipt - An `EventId` to specify the event to set the read receipt on.
    pub async fn read_marker(
        &self,
        room_id: &RoomId,
        fully_read: &EventId,
        read_receipt: Option<&EventId>,
    ) -> Result<set_read_marker::Response> {
        let request = assign!(set_read_marker::Request::new(room_id, fully_read), {
            read_receipt
        });
        self.send(request).await
    }

    /// Share a group session for the given room.
    ///
    /// This will create Olm sessions with all the users/device pairs in the
    /// room if necessary and share a group session with them.
    ///
    /// Does nothing if no group session needs to be shared.
    #[cfg(feature = "encryption")]
    #[cfg_attr(feature = "docs", doc(cfg(encryption)))]
    async fn preshare_group_session(&self, room_id: &RoomId) -> Result<()> {
        // TODO expose this publicly so people can pre-share a group session if
        // e.g. a user starts to type a message for a room.
        if self.base_client.should_share_group_session(room_id).await {
            #[allow(clippy::map_clone)]
            if let Some(mutex) = self.group_session_locks.get(room_id).map(|m| m.clone()) {
                // If a group session share request is already going on,
                // await the release of the lock.
                mutex.lock().await;
            } else {
                // Otherwise create a new lock and share the group
                // session.
                let mutex = Arc::new(Mutex::new(()));
                self.group_session_locks
                    .insert(room_id.clone(), mutex.clone());

                let _guard = mutex.lock().await;

                {
                    let room = self.base_client.get_room(room_id).unwrap();
                    let members = room.joined_user_ids().await;
                    // TODO don't collect here.
                    let members_iter: Vec<UserId> = members.collect().await;
                    self.claim_one_time_keys(&mut members_iter.iter()).await?;
                };

                let response = self.share_group_session(room_id).await;

                self.group_session_locks.remove(room_id);

                // If one of the responses failed invalidate the group
                // session as using it would end up in undecryptable
                // messages.
                if let Err(r) = response {
                    self.base_client.invalidate_group_session(room_id).await;
                    return Err(r);
                }
            }
        }

        Ok(())
    }

    /// Send a room message to the homeserver.
    ///
    /// Returns the parsed response from the server.
    ///
    /// If the encryption feature is enabled this method will transparently
    /// encrypt the room message if the given room is encrypted.
    ///
    /// # Arguments
    ///
    /// * `room_id` -  The id of the room that should receive the message.
    ///
    /// * `content` - The content of the message event.
    ///
    /// * `txn_id` - A unique `Uuid` that can be attached to a `MessageEvent`
    /// held in its unsigned field as `transaction_id`. If not given one is
    /// created for the message.
    ///
    /// # Example
    /// ```no_run
    /// # use matrix_sdk::Room;
    /// # use std::sync::{Arc, RwLock};
    /// # use matrix_sdk::{Client, SyncSettings};
    /// # use url::Url;
    /// # use futures::executor::block_on;
    /// # use matrix_sdk::identifiers::room_id;
    /// # use std::convert::TryFrom;
    /// use matrix_sdk::events::{
    ///     AnyMessageEventContent,
    ///     room::message::{MessageEventContent, TextMessageEventContent},
    /// };
    /// # block_on(async {
    /// # let homeserver = Url::parse("http://localhost:8080").unwrap();
    /// # let mut client = Client::new(homeserver).unwrap();
    /// # let room_id = room_id!("!test:localhost");
    /// use matrix_sdk_common::uuid::Uuid;
    ///
    /// let content = AnyMessageEventContent::RoomMessage(
    ///     MessageEventContent::Text(TextMessageEventContent::plain("Hello world"))
    /// );
    ///
    /// let txn_id = Uuid::new_v4();
    /// client.room_send(&room_id, content, Some(txn_id)).await.unwrap();
    /// # })
    /// ```
    pub async fn room_send(
        &self,
        room_id: &RoomId,
        content: impl Into<AnyMessageEventContent>,
        txn_id: Option<Uuid>,
    ) -> Result<send_message_event::Response> {
        #[cfg(not(feature = "encryption"))]
        let content: AnyMessageEventContent = content.into();

        #[cfg(feature = "encryption")]
        let content = if self.is_room_encrypted(room_id).await {
            if !self.are_members_synced(room_id).await {
                self.room_members(room_id).await?;
                // TODO query keys here?
            }

            self.preshare_group_session(room_id).await?;
            AnyMessageEventContent::RoomEncrypted(self.base_client.encrypt(room_id, content).await?)
        } else {
            content.into()
        };

        let txn_id = txn_id.unwrap_or_else(Uuid::new_v4).to_string();
        let request = send_message_event::Request::new(&room_id, &txn_id, &content);

        let response = self.send(request).await?;
        Ok(response)
    }

    /// Check if the given room is encrypted.
    ///
    /// Returns true if a room with the given id was found and the room is
    /// encrypted, false if the room wasn't found or isn't encrypted.
    async fn is_room_encrypted(&self, room_id: &RoomId) -> bool {
        match self.base_client.get_room(room_id) {
            Some(r) => r.is_encrypted(),
            None => false,
        }
    }

    async fn are_members_synced(&self, room_id: &RoomId) -> bool {
        match self.base_client.get_room(room_id) {
            Some(r) => r.are_members_synced(),
            None => true,
        }
    }

    /// Send an attachment to a room.
    ///
    /// This will upload the given data that the reader produces using the
    /// [`upload()`](#method.upload) method and post an event to the given room.
    /// If the room is encrypted and the encryption feature is enabled the
    /// upload will be encrypted.
    ///
    /// This is a convenience method that calls the [`upload()`](#method.upload)
    /// and afterwards the [`room_send()`](#method.room_send).
    ///
    /// # Arguments
    /// * `room_id` -  The id of the room that should receive the media event.
    ///
    /// * `body` - A textual representation of the media that is going to be
    /// uploaded. Usually the file name.
    ///
    /// * `content_type` - The type of the media, this will be used as the
    /// content-type header.
    ///
    /// * `reader` - A `Reader` that will be used to fetch the raw bytes of the
    /// media.
    ///
    /// * `txn_id` - A unique `Uuid` that can be attached to a `MessageEvent`
    /// held in its unsigned field as `transaction_id`. If not given one is
    /// created for the message.
    ///
    /// # Examples
    ///
    /// ```no_run
    /// # use std::{path::PathBuf, fs::File, io::Read};
    /// # use matrix_sdk::{Client, identifiers::room_id};
    /// # use url::Url;
    /// # use mime;
    /// # use futures::executor::block_on;
    /// # block_on(async {
    /// # let homeserver = Url::parse("http://localhost:8080").unwrap();
    /// # let mut client = Client::new(homeserver).unwrap();
    /// # let room_id = room_id!("!test:localhost");
    /// let path = PathBuf::from("/home/example/my-cat.jpg");
    /// let mut image = File::open(path).unwrap();
    ///
    /// let response = client
    ///     .room_send_attachment(&room_id, "My favorite cat", &mime::IMAGE_JPEG, &mut image, None)
    ///     .await
    ///     .expect("Can't upload my cat.");
    /// # });
    /// ```
    pub async fn room_send_attachment<R: Read>(
        &self,
        room_id: &RoomId,
        body: &str,
        content_type: &Mime,
        mut reader: &mut R,
        txn_id: Option<Uuid>,
    ) -> Result<send_message_event::Response> {
        let (response, encrypted_file) = if self.is_room_encrypted(room_id).await {
            #[cfg(feature = "encryption")]
            let mut reader = AttachmentEncryptor::new(reader);
            #[cfg(feature = "encryption")]
            let content_type = mime::APPLICATION_OCTET_STREAM;

            let response = self.upload(&content_type, &mut reader).await?;

            #[cfg(feature = "encryption")]
            let keys = {
                let keys = reader.finish();
                Some(Box::new(EncryptedFile {
                    url: response.content_uri.clone(),
                    key: keys.web_key,
                    iv: keys.iv,
                    hashes: keys.hashes,
                    v: keys.version,
                }))
            };
            #[cfg(not(feature = "encryption"))]
            let keys: Option<Box<EncryptedFile>> = None;

            (response, keys)
        } else {
            let response = self.upload(&content_type, &mut reader).await?;
            (response, None)
        };

        let url = response.content_uri;

        let content = match content_type.type_() {
            mime::IMAGE => {
                // TODO create a thumbnail using the image crate?.
                MessageEventContent::Image(ImageMessageEventContent {
                    body: body.to_owned(),
                    info: None,
                    url: Some(url),
                    file: encrypted_file,
                })
            }
            mime::AUDIO => MessageEventContent::Audio(AudioMessageEventContent {
                body: body.to_owned(),
                info: None,
                url: Some(url),
                file: encrypted_file,
            }),
            mime::VIDEO => MessageEventContent::Video(VideoMessageEventContent {
                body: body.to_owned(),
                info: None,
                url: Some(url),
                file: encrypted_file,
            }),
            _ => MessageEventContent::File(FileMessageEventContent {
                filename: None,
                body: body.to_owned(),
                info: None,
                url: Some(url),
                file: encrypted_file,
            }),
        };

        self.room_send(
            room_id,
            AnyMessageEventContent::RoomMessage(content),
            txn_id,
        )
        .await
    }

    /// Upload some media to the server.
    ///
    /// # Arguments
    ///
    /// * `content_type` - The type of the media, this will be used as the
    /// content-type header.
    ///
    /// * `reader` - A `Reader` that will be used to fetch the raw bytes of the
    /// media.
    ///
    /// # Examples
    ///
    /// ```no_run
    /// # use std::{path::PathBuf, fs::File, io::Read};
    /// # use matrix_sdk::{Client, identifiers::room_id};
    /// # use url::Url;
    /// # use futures::executor::block_on;
    /// # use mime;
    /// # block_on(async {
    /// # let homeserver = Url::parse("http://localhost:8080").unwrap();
    /// # let mut client = Client::new(homeserver).unwrap();
    /// let path = PathBuf::from("/home/example/my-cat.jpg");
    /// let mut image = File::open(path).unwrap();
    ///
    /// let response = client
    ///     .upload(&mime::IMAGE_JPEG, &mut image)
    ///     .await
    ///     .expect("Can't upload my cat.");
    ///
    /// println!("Cat URI: {}", response.content_uri);
    /// # });
    /// ```
    pub async fn upload(
        &self,
        content_type: &Mime,
        reader: &mut impl Read,
    ) -> Result<create_content::Response> {
        let mut data = Vec::new();
        reader.read_to_end(&mut data)?;

        let request = assign!(create_content::Request::new(data), {
            content_type: Some(content_type.essence_str()),
        });

        self.http_client.upload(request).await
    }

    /// Send an arbitrary request to the server, without updating client state.
    ///
    /// **Warning:** Because this method *does not* update the client state, it is
    /// important to make sure than you account for this yourself, and use wrapper methods
    /// where available.  This method should *only* be used if a wrapper method for the
    /// endpoint you'd like to use is not available.
    ///
    /// # Arguments
    ///
    /// * `request` - A filled out and valid request for the endpoint to be hit
    ///
    /// # Example
    ///
    /// ```no_run
    /// # use matrix_sdk::{Client, SyncSettings};
    /// # use futures::executor::block_on;
    /// # use url::Url;
    /// # use std::convert::TryFrom;
    /// # block_on(async {
    /// # let homeserver = Url::parse("http://localhost:8080").unwrap();
    /// # let mut client = Client::new(homeserver).unwrap();
    /// use matrix_sdk::api::r0::profile;
    /// use matrix_sdk::identifiers::user_id;
    ///
    /// // First construct the request you want to make
    /// // See https://docs.rs/ruma-client-api/latest/ruma_client_api/index.html
    /// // for all available Endpoints
    /// let user_id = user_id!("@example:localhost");
    /// let request = profile::get_profile::Request::new(&user_id);
    ///
    /// // Start the request using Client::send()
    /// let response = client.send(request).await.unwrap();
    ///
    /// // Check the corresponding Response struct to find out what types are
    /// // returned
    /// # })
    /// ```
    pub async fn send<Request>(&self, request: Request) -> Result<Request::IncomingResponse>
    where
        Request: OutgoingRequest + Debug,
        Error: From<FromHttpResponseError<Request::EndpointError>>,
    {
        self.http_client.send(request).await
    }

    #[cfg(feature = "encryption")]
    async fn send_to_device(&self, request: &ToDeviceRequest) -> Result<ToDeviceResponse> {
        let txn_id_string = request.txn_id_string();
        let request = RumaToDeviceRequest::new(
            request.event_type.clone(),
            &txn_id_string,
            request.messages.clone(),
        );

        self.send(request).await
    }

    /// Get information of all our own devices.
    ///
    /// # Examples
    ///
    /// ```no_run
    /// # use matrix_sdk::{Client, SyncSettings};
    /// # use futures::executor::block_on;
    /// # use url::Url;
    /// # use std::convert::TryFrom;
    /// # block_on(async {
    /// # let homeserver = Url::parse("http://localhost:8080").unwrap();
    /// # let mut client = Client::new(homeserver).unwrap();
    /// let response = client.devices().await.expect("Can't get devices from server");
    ///
    /// for device in response.devices {
    ///     println!(
    ///         "Device: {} {}",
    ///         device.device_id,
    ///         device.display_name.as_deref().unwrap_or("")
    ///     );
    /// }
    /// # });
    /// ```
    pub async fn devices(&self) -> Result<get_devices::Response> {
        let request = get_devices::Request::new();

        self.send(request).await
    }

    /// Delete the given devices from the server.
    ///
    /// # Arguments
    ///
    /// * `devices` - The list of devices that should be deleted from the
    /// server.
    ///
    /// * `auth_data` - This request requires user interactive auth, the first
    /// request needs to set this to `None` and will always fail with an
    /// `UiaaResponse`. The response will contain information for the
    /// interactive auth and the same request needs to be made but this time
    /// with some `auth_data` provided.
    ///
    /// ```no_run
    /// # use matrix_sdk::{
    /// #    api::r0::uiaa::{UiaaResponse, AuthData},
    /// #    Client, SyncSettings, Error, FromHttpResponseError, ServerError,
    /// # };
    /// # use futures::executor::block_on;
    /// # use serde_json::json;
    /// # use url::Url;
    /// # use std::{collections::BTreeMap, convert::TryFrom};
    /// # block_on(async {
    /// # let homeserver = Url::parse("http://localhost:8080").unwrap();
    /// # let mut client = Client::new(homeserver).unwrap();
    /// let devices = &["DEVICEID".into()];
    ///
    /// if let Err(e) = client.delete_devices(devices, None).await {
    ///     if let Some(info) = e.uiaa_response() {
    ///         let mut auth_parameters = BTreeMap::new();
    ///
    ///         let identifier = json!({
    ///             "type": "m.id.user",
    ///             "user": "example",
    ///         });
    ///         auth_parameters.insert("identifier".to_owned(), identifier);
    ///         auth_parameters.insert("password".to_owned(), "wordpass".into());
    ///
    ///         // This is needed because of https://github.com/matrix-org/synapse/issues/5665
    ///         auth_parameters.insert("user".to_owned(), "@example:localhost".into());
    ///
    ///         let auth_data = AuthData::DirectRequest {
    ///             kind: "m.login.password",
    ///             auth_parameters,
    ///             session: info.session.as_deref(),
    ///         };
    ///
    ///         client
    ///             .delete_devices(devices, Some(auth_data))
    ///             .await
    ///             .expect("Can't delete devices");
    ///     }
    /// }
    /// # });
    pub async fn delete_devices(
        &self,
        devices: &[DeviceIdBox],
        auth_data: Option<AuthData<'_>>,
    ) -> Result<delete_devices::Response> {
        let mut request = delete_devices::Request::new(devices);
        request.auth = auth_data;

        self.send(request).await
    }

    /// Get the room members for the given room.
    pub async fn room_members(&self, room_id: &RoomId) -> Result<MembersResponse> {
        let request = get_member_events::Request::new(room_id);
        let response = self.send(request).await?;

        self.base_client.receive_members(room_id, &response).await?;

        Ok(response)
    }

    /// Synchronize the client's state with the latest state on the server.
    ///
    /// **Note**: You should not use this method to repeatedly sync if encryption
    /// support is enabled, the [`sync`] method will make additional
    /// requests between syncs that are needed for E2E encryption to work.
    ///
    /// # Arguments
    ///
    /// * `sync_settings` - Settings for the sync call.
    ///
    /// [`sync`]: #method.sync
    #[instrument]
    pub async fn sync_once(&self, sync_settings: SyncSettings<'_>) -> Result<SyncResponse> {
        let request = assign!(sync_events::Request::new(), {
            filter: sync_settings.filter.as_ref(),
            since: sync_settings.token.as_deref(),
            full_state: sync_settings.full_state,
            set_presence: &PresenceState::Online,
            timeout: sync_settings.timeout,
        });

        let response = self.send(request).await?;

        Ok(self.base_client.receive_sync_response(response).await?)
    }

    /// Repeatedly call sync to synchronize the client state with the server.
    ///
    /// This method will never return, if cancellation is needed the method
    /// should be wrapped in a cancelable task or the [`sync_with_callback`]
    /// method can be used.
    ///
    /// # Arguments
    ///
    /// * `sync_settings` - Settings for the sync call. Note that those settings
    ///     will be only used for the first sync call.
    ///
    /// [`sync_with_callback`]: #method.sync_with_callback
    pub async fn sync(&self, sync_settings: SyncSettings<'_>) {
        self.sync_with_callback(sync_settings, |_| async { LoopCtrl::Continue })
            .await
    }

    /// Repeatedly call sync to synchronize the client state with the server.
    ///
    /// # Arguments
    ///
    /// * `sync_settings` - Settings for the sync call. Note that those settings
    ///     will be only used for the first sync call.
    ///
    /// * `callback` - A callback that will be called every time a successful
    ///     response has been fetched from the server. The callback must return
    ///     a boolean which signalizes if the method should stop syncing. If the
    ///     callback returns `LoopCtrl::Continue` the sync will continue, if the
    ///     callback returns `LoopCtrl::Break` the sync will be stopped.
    ///
    /// # Examples
    ///
    /// The following example demonstrates how to sync forever while sending all
    /// the interesting events through a mpsc channel to another thread e.g. a
    /// UI thread.
    ///
    /// ```compile_fail,E0658
    /// # use matrix_sdk::events::{
    /// #     room::message::{MessageEvent, MessageEventContent, TextMessageEventContent},
    /// # };
    /// # use matrix_sdk::Room;
    /// # use std::sync::{Arc, RwLock};
    /// # use std::time::Duration;
    /// # use matrix_sdk::{Client, SyncSettings, LoopCtrl};
    /// # use url::Url;
    /// # use futures::executor::block_on;
    /// # block_on(async {
    /// # let homeserver = Url::parse("http://localhost:8080").unwrap();
    /// # let mut client = Client::new(homeserver).unwrap();
    ///
    /// use async_std::sync::channel;
    ///
    /// let (tx, rx) = channel(100);
    ///
    /// let sync_channel = &tx;
    /// let sync_settings = SyncSettings::new()
    ///     .timeout(Duration::from_secs(30));
    ///
    /// client
    ///     .sync_with_callback(sync_settings, async move |response| {
    ///         let channel = sync_channel;
    ///
    ///         for (room_id, room) in response.rooms.join {
    ///             for event in room.timeline.events {
    ///                 if let Ok(e) = event.deserialize() {
    ///                     channel.send(e).await;
    ///                 }
    ///             }
    ///         }
    ///
    ///         LoopCtrl::Continue
    ///     })
    ///     .await;
    /// })
    /// ```
    #[instrument(skip(callback))]
    pub async fn sync_with_callback<C>(
        &self,
        mut sync_settings: SyncSettings<'_>,
        callback: impl Fn(SyncResponse) -> C,
    ) where
        C: Future<Output = LoopCtrl>,
    {
        let mut last_sync_time: Option<Instant> = None;

        if sync_settings.token.is_none() {
            sync_settings.token = self.sync_token().await;
        }

        loop {
            let filter = sync_settings.filter.clone();
            let response = self.sync_once(sync_settings.clone()).await;

            let response = match response {
                Ok(r) => r,
                Err(e) => {
                    error!("Received an invalid response: {}", e);
                    sleep::new(Duration::from_secs(1)).await;
                    continue;
                }
            };

            #[cfg(feature = "encryption")]
            {
                if let Err(e) = self.claim_one_time_keys(&mut [].iter()).await {
                    warn!("Error while claiming one-time keys {:?}", e);
                }

                for r in self.base_client.outgoing_requests().await {
                    match r.request() {
                        OutgoingRequests::KeysQuery(request) => {
                            if let Err(e) = self
                                .keys_query(r.request_id(), request.device_keys.clone())
                                .await
                            {
                                warn!("Error while querying device keys {:?}", e);
                            }
                        }
                        OutgoingRequests::KeysUpload(request) => {
                            if let Err(e) = self.keys_upload(&r.request_id(), request).await {
                                warn!("Error while querying device keys {:?}", e);
                            }
                        }
                        OutgoingRequests::ToDeviceRequest(request) => {
                            // TODO remove this unwrap
                            if let Ok(resp) = self.send_to_device(&request).await {
                                self.base_client
                                    .mark_request_as_sent(&r.request_id(), &resp)
                                    .await
                                    .unwrap();
                            }
                        }
                        OutgoingRequests::SignatureUpload(request) => {
                            // TODO remove this unwrap.
                            if let Ok(resp) = self.send(request.clone()).await {
                                self.base_client
                                    .mark_request_as_sent(&r.request_id(), &resp)
                                    .await
                                    .unwrap();
                            }
                        }
                    }
                }
            }

            if callback(response).await == LoopCtrl::Break {
                return;
            }

            let now = Instant::now();

            // If the last sync happened less than a second ago, sleep for a
            // while to not hammer out requests if the server doesn't respect
            // the sync timeout.
            if let Some(t) = last_sync_time {
                if now - t <= Duration::from_secs(1) {
                    sleep::new(Duration::from_secs(1)).await;
                }
            }

            last_sync_time = Some(now);

            sync_settings = SyncSettings::new().timeout(DEFAULT_SYNC_TIMEOUT).token(
                self.sync_token()
                    .await
                    .expect("No sync token found after initial sync"),
            );
            if let Some(f) = filter {
                sync_settings = sync_settings.filter(f);
            }
        }
    }

    /// Claim one-time keys creating new Olm sessions.
    ///
    /// # Arguments
    ///
    /// * `users` - The list of user/device pairs that we should claim keys for.
    ///
    #[cfg(feature = "encryption")]
    #[cfg_attr(feature = "docs", doc(cfg(encryption)))]
    #[instrument(skip(users))]
    async fn claim_one_time_keys(&self, users: &mut impl Iterator<Item = &UserId>) -> Result<()> {
        let _lock = self.key_claim_lock.lock().await;

        if let Some((request_id, request)) = self.base_client.get_missing_sessions(users).await? {
            let response = self.send(request).await?;
            self.base_client
                .mark_request_as_sent(&request_id, &response)
                .await?;
        }

        Ok(())
    }

    /// Share a group session for a room.
    ///
    /// # Arguments
    ///
    /// * `room_id` - The ID of the room for which we want to share a group
    /// session.
    ///
    /// # Panics
    ///
    /// Panics if the client isn't logged in.
    #[cfg(feature = "encryption")]
    #[cfg_attr(feature = "docs", doc(cfg(encryption)))]
    #[instrument]
    async fn share_group_session(&self, room_id: &RoomId) -> Result<()> {
        let mut requests = self
            .base_client
            .share_group_session(room_id)
            .await
            .expect("Keys don't need to be uploaded");

        for request in requests.drain(..) {
            let response = self.send_to_device(&request).await?;

            self.base_client
                .mark_request_as_sent(&request.txn_id, &response)
                .await?;
        }

        Ok(())
    }

    /// Upload the E2E encryption keys.
    ///
    /// This uploads the long lived device keys as well as the required amount
    /// of one-time keys.
    ///
    /// # Panics
    ///
    /// Panics if the client isn't logged in, or if no encryption keys need to
    /// be uploaded.
    #[cfg(feature = "encryption")]
    #[cfg_attr(feature = "docs", doc(cfg(encryption)))]
    #[instrument]
    async fn keys_upload(
        &self,
        request_id: &Uuid,
        request: &upload_keys::Request,
    ) -> Result<upload_keys::Response> {
        debug!(
            "Uploading encryption keys device keys: {}, one-time-keys: {}",
            request.device_keys.is_some(),
            request.one_time_keys.as_ref().map_or(0, |k| k.len())
        );

        let response = self.send(request.clone()).await?;
        self.base_client
            .mark_request_as_sent(request_id, &response)
            .await?;

        Ok(response)
    }

    /// Get the current, if any, sync token of the client.
    /// This will be None if the client didn't sync at least once.
    pub async fn sync_token(&self) -> Option<String> {
        self.base_client.sync_token().await
    }

    /// Query the server for users device keys.
    ///
    /// # Panics
    ///
    /// Panics if no key query needs to be done.
    #[cfg(feature = "encryption")]
    #[cfg_attr(feature = "docs", doc(cfg(encryption)))]
    #[instrument]
    async fn keys_query(
        &self,
        request_id: &Uuid,
        device_keys: BTreeMap<UserId, Vec<DeviceIdBox>>,
    ) -> Result<get_keys::Response> {
        let request = assign!(get_keys::Request::new(), { device_keys });

        let response = self.send(request).await?;
        self.base_client
            .mark_request_as_sent(request_id, &response)
            .await?;

        Ok(response)
    }

    /// Get a `Sas` verification object with the given flow id.
    #[cfg(feature = "encryption")]
    #[cfg_attr(feature = "docs", doc(cfg(encryption)))]
    pub async fn get_verification(&self, flow_id: &str) -> Option<Sas> {
        self.base_client
            .get_verification(flow_id)
            .await
            .map(|sas| Sas {
                inner: sas,
                http_client: self.http_client.clone(),
            })
    }

    /// Get a specific device of a user.
    ///
    /// # Arguments
    ///
    /// * `user_id` - The unique id of the user that the device belongs to.
    ///
    /// * `device_id` - The unique id of the device.
    ///
    /// Returns a `Device` if one is found and the crypto store didn't throw an
    /// error.
    ///
    /// This will always return None if the client hasn't been logged in.
    ///
    /// # Example
    ///
    /// ```no_run
    /// # use std::convert::TryFrom;
    /// # use matrix_sdk::{Client, identifiers::UserId};
    /// # use url::Url;
    /// # use futures::executor::block_on;
    /// # let alice = UserId::try_from("@alice:example.org").unwrap();
    /// # let homeserver = Url::parse("http://example.com").unwrap();
    /// # let client = Client::new(homeserver).unwrap();
    /// # block_on(async {
    /// let device = client.get_device(&alice, "DEVICEID".into())
    ///     .await
    ///     .unwrap()
    ///     .unwrap();
    ///
    /// println!("{:?}", device.is_trusted());
    ///
    /// let verification = device.start_verification().await.unwrap();
    /// # });
    /// ```
    #[cfg(feature = "encryption")]
    #[cfg_attr(feature = "docs", doc(cfg(encryption)))]
    pub async fn get_device(
        &self,
        user_id: &UserId,
        device_id: &DeviceId,
    ) -> StdResult<Option<Device>, CryptoStoreError> {
        let device = self.base_client.get_device(user_id, device_id).await?;

        Ok(device.map(|d| Device {
            inner: d,
            http_client: self.http_client.clone(),
        }))
    }

    /// Create and upload a new cross signing identity.
    ///
    /// # Arguments
    ///
    /// * `auth_data` - This request requires user interactive auth, the first
    /// request needs to set this to `None` and will always fail with an
    /// `UiaaResponse`. The response will contain information for the
    /// interactive auth and the same request needs to be made but this time
    /// with some `auth_data` provided.
    ///
    /// # Examples
    /// ```no_run
    /// # use std::{convert::TryFrom, collections::BTreeMap};
    /// # use matrix_sdk::{Client, identifiers::UserId};
    /// # use matrix_sdk::api::r0::uiaa::AuthData;
    /// # use url::Url;
    /// # use futures::executor::block_on;
    /// # use serde_json::json;
    /// # let user_id = UserId::try_from("@alice:example.org").unwrap();
    /// # let homeserver = Url::parse("http://example.com").unwrap();
    /// # let client = Client::new(homeserver).unwrap();
    /// # block_on(async {
    ///
    /// fn auth_data<'a>(user: &UserId, password: &str, session: Option<&'a str>) -> AuthData<'a> {
    ///     let mut auth_parameters = BTreeMap::new();
    ///     let identifier = json!({
    ///         "type": "m.id.user",
    ///         "user": user,
    ///     });
    ///     auth_parameters.insert("identifier".to_owned(), identifier);
    ///     auth_parameters.insert("password".to_owned(), password.to_owned().into());
    ///     // This is needed because of https://github.com/matrix-org/synapse/issues/5665
    ///     auth_parameters.insert("user".to_owned(), user.as_str().into());
    ///     AuthData::DirectRequest {
    ///         kind: "m.login.password",
    ///         auth_parameters,
    ///         session,
    ///     }
    /// }
    ///
    /// if let Err(e) = client.bootstrap_cross_signing(None).await {
    ///     if let Some(response) = e.uiaa_response() {
    ///         let auth_data = auth_data(&user_id, "wordpass", response.session.as_deref());
    ///            client
    ///                .bootstrap_cross_signing(Some(auth_data))
    ///                .await
    ///                .expect("Couldn't bootstrap cross signing")
    ///     } else {
    ///         panic!("Error durign cross signing bootstrap {:#?}", e);
    ///     }
    /// }
    /// # })
    #[cfg(feature = "encryption")]
    #[cfg_attr(feature = "docs", doc(cfg(encryption)))]
    pub async fn bootstrap_cross_signing(&self, auth_data: Option<AuthData<'_>>) -> Result<()> {
        let olm = self
            .base_client
            .olm_machine()
            .await
            .ok_or(Error::AuthenticationRequired)?;

        let (request, signature_request) = olm.bootstrap_cross_signing(false).await?;

        let request = assign!(UploadSigningKeysRequest::new(), {
            auth: auth_data,
            master_key: request.master_key,
            self_signing_key: request.self_signing_key,
            user_signing_key: request.user_signing_key,
        });

        self.send(request).await?;
        self.send(signature_request).await?;

        Ok(())
    }

    /// Get a map holding all the devices of an user.
    ///
    /// This will always return an empty map if the client hasn't been logged
    /// in.
    ///
    /// # Arguments
    ///
    /// * `user_id` - The unique id of the user that the devices belong to.
    ///
    /// # Example
    ///
    /// ```no_run
    /// # use std::convert::TryFrom;
    /// # use matrix_sdk::{Client, identifiers::UserId};
    /// # use url::Url;
    /// # use futures::executor::block_on;
    /// # let alice = UserId::try_from("@alice:example.org").unwrap();
    /// # let homeserver = Url::parse("http://example.com").unwrap();
    /// # let client = Client::new(homeserver).unwrap();
    /// # block_on(async {
    /// let devices = client.get_user_devices(&alice).await.unwrap();
    ///
    /// for device in devices.devices() {
    ///     println!("{:?}", device);
    /// }
    /// # });
    /// ```
    #[cfg(feature = "encryption")]
    #[cfg_attr(feature = "docs", doc(cfg(encryption)))]
    pub async fn get_user_devices(
        &self,
        user_id: &UserId,
    ) -> StdResult<UserDevices, CryptoStoreError> {
        let devices = self.base_client.get_user_devices(user_id).await?;

        Ok(UserDevices {
            inner: devices,
            http_client: self.http_client.clone(),
        })
    }

    /// Export E2EE keys that match the given predicate encrypting them with the
    /// given passphrase.
    ///
    /// # Arguments
    ///
    /// * `path` - The file path where the exported key file will be saved.
    ///
    /// * `passphrase` - The passphrase that will be used to encrypt the exported
    /// room keys.
    ///
    /// * `predicate` - A closure that will be called for every known
    /// `InboundGroupSession`, which represents a room key. If the closure
    /// returns `true` the `InboundGroupSessoin` will be included in the export,
    /// if the closure returns `false` it will not be included.
    ///
    /// # Panics
    ///
    /// This method will panic if it isn't run on a Tokio runtime.
    ///
    /// This method will panic if it can't get enough randomness from the OS to
    /// encrypt the exported keys securely.
    ///
    /// # Examples
    ///
    /// ```no_run
    /// # use std::{path::PathBuf, time::Duration};
    /// # use matrix_sdk::{
    /// #     Client, SyncSettings,
    /// #     api::r0::typing::create_typing_event::Typing,
    /// #     identifiers::room_id,
    /// # };
    /// # use futures::executor::block_on;
    /// # use url::Url;
    /// # block_on(async {
    /// # let homeserver = Url::parse("http://localhost:8080").unwrap();
    /// # let mut client = Client::new(homeserver).unwrap();
    /// let path = PathBuf::from("/home/example/e2e-keys.txt");
    /// // Export all room keys.
    /// client
    ///     .export_keys(path, "secret-passphrase", |_| true)
    ///     .await
    ///     .expect("Can't export keys.");
    ///
    /// // Export only the room keys for a certain room.
    /// let path = PathBuf::from("/home/example/e2e-room-keys.txt");
    /// let room_id = room_id!("!test:localhost");
    ///
    /// client
    ///     .export_keys(path, "secret-passphrase", |s| s.room_id() == &room_id)
    ///     .await
    ///     .expect("Can't export keys.");
    /// # });
    /// ```
    #[cfg(feature = "encryption")]
    #[cfg(not(target_arch = "wasm32"))]
    #[cfg_attr(
        feature = "docs",
        doc(cfg(all(encryption, not(target_arch = "wasm32"))))
    )]
    pub async fn export_keys(
        &self,
        path: PathBuf,
        passphrase: &str,
        predicate: impl FnMut(&InboundGroupSession) -> bool,
    ) -> Result<()> {
        let olm = self
            .base_client
            .olm_machine()
            .await
            .ok_or(Error::AuthenticationRequired)?;

        let keys = olm.export_keys(predicate).await?;
        let passphrase = Zeroizing::new(passphrase.to_owned());

        let encrypt = move || -> Result<()> {
            let export: String = encrypt_key_export(&keys, &passphrase, 500_000)?;
            let mut file = std::fs::File::create(path).unwrap();
            file.write_all(&export.into_bytes()).unwrap();
            Ok(())
        };

        let task = tokio::task::spawn_blocking(encrypt);
        task.await.expect("Task join error")
    }

    /// Import E2EE keys from the given file path.
    ///
    /// # Arguments
    ///
    /// * `path` - The file path where the exported key file will can be found.
    ///
    /// * `passphrase` - The passphrase that should be used to decrypt the
    /// exported room keys.
    ///
    /// Returns a tuple of numbers that represent the number of sessions that
    /// were imported and the total number of sessions that were found in the
    /// key export.
    ///
    /// # Panics
    ///
    /// This method will panic if it isn't run on a Tokio runtime.
    ///
    /// ```no_run
    /// # use std::{path::PathBuf, time::Duration};
    /// # use matrix_sdk::{
    /// #     Client, SyncSettings,
    /// #     api::r0::typing::create_typing_event::Typing,
    /// #     identifiers::room_id,
    /// # };
    /// # use futures::executor::block_on;
    /// # use url::Url;
    /// # block_on(async {
    /// # let homeserver = Url::parse("http://localhost:8080").unwrap();
    /// # let mut client = Client::new(homeserver).unwrap();
    /// let path = PathBuf::from("/home/example/e2e-keys.txt");
    /// client
    ///     .import_keys(path, "secret-passphrase")
    ///     .await
    ///     .expect("Can't import keys");
    /// # });
    /// ```
    #[cfg(feature = "encryption")]
    #[cfg(not(target_arch = "wasm32"))]
    #[cfg_attr(
        feature = "docs",
        doc(cfg(all(encryption, not(target_arch = "wasm32"))))
    )]
    pub async fn import_keys(&self, path: PathBuf, passphrase: &str) -> Result<(usize, usize)> {
        let olm = self
            .base_client
            .olm_machine()
            .await
            .ok_or(Error::AuthenticationRequired)?;
        let passphrase = Zeroizing::new(passphrase.to_owned());

        let decrypt = move || {
            let file = std::fs::File::open(path)?;
            decrypt_key_export(file, &passphrase)
        };

        let task = tokio::task::spawn_blocking(decrypt);
        let import = task.await.expect("Task join error").unwrap();

        Ok(olm.import_keys(import).await?)
    }
}

#[cfg(test)]
mod test {
    use super::{
        get_public_rooms, get_public_rooms_filtered, register::RegistrationKind, Client,
        ClientConfig, Invite3pid, Session, SyncSettings, Url,
    };
    use matrix_sdk_common::{
        api::r0::{
            account::register::Request as RegistrationRequest,
            directory::get_public_rooms_filtered::Request as PublicRoomsFilterRequest,
            typing::create_typing_event::Typing, uiaa::AuthData,
        },
        assign,
        directory::Filter,
        events::{room::message::MessageEventContent, AnyMessageEventContent},
        identifiers::{event_id, room_id, user_id},
        thirdparty,
    };
    use matrix_sdk_test::{test_json, EventBuilder, EventsJson};
    use mockito::{mock, Matcher};
    use serde_json::json;
    use tempfile::tempdir;

    use std::{
        collections::BTreeMap, convert::TryInto, io::Cursor, path::Path, str::FromStr,
        time::Duration,
    };

    async fn logged_in_client() -> Client {
        let session = Session {
            access_token: "1234".to_owned(),
            user_id: user_id!("@example:localhost"),
            device_id: "DEVICEID".into(),
        };
        let homeserver = url::Url::parse(&mockito::server_url()).unwrap();
        let client = Client::new(homeserver).unwrap();
        client.restore_login(session).await.unwrap();

        client
    }

    #[tokio::test]
    async fn login() {
        let homeserver = Url::from_str(&mockito::server_url()).unwrap();

        let _m = mock("POST", "/_matrix/client/r0/login")
            .with_status(200)
            .with_body(test_json::LOGIN.to_string())
            .create();

        let client = Client::new(homeserver).unwrap();

        client
            .login("example", "wordpass", None, None)
            .await
            .unwrap();

        let logged_in = client.logged_in().await;
        assert!(logged_in, "Client should be logged in");
    }

    #[tokio::test]
    async fn devices() {
        let client = logged_in_client().await;

        let _m = mock("GET", "/_matrix/client/r0/devices")
            .with_status(200)
            .with_body(test_json::DEVICES.to_string())
            .create();

        assert!(client.devices().await.is_ok());
    }

    // #[tokio::test]
    // async fn test_join_leave_room() {
    //     let homeserver = Url::from_str(&mockito::server_url()).unwrap();

    //     let room_id = room_id!("!SVkFJHzfwvuaIEawgC:localhost");

    //     let session = Session {
    //         access_token: "1234".to_owned(),
    //         user_id: user_id!("@example:localhost"),
    //         device_id: "DEVICEID".into(),
    //     };

    //     let _m = mock(
    //         "GET",
    //         Matcher::Regex(r"^/_matrix/client/r0/sync\?.*$".to_string()),
    //     )
    //     .with_status(200)
    //     .with_body(test_json::SYNC.to_string())
    //     .create();

    //     let dir = tempdir().unwrap();
    //     let path: &Path = dir.path();
    //     let store = Box::new(JsonStore::open(path).unwrap());

    //     let config = ClientConfig::default().state_store(store);
    //     let client = Client::new_with_config(homeserver.clone(), config).unwrap();
    //     client.restore_login(session.clone()).await.unwrap();

    //     let room = client.get_joined_room(&room_id).await;
    //     assert!(room.is_none());

    //     client.sync_once(SyncSettings::default()).await.unwrap();

    //     let room = client.get_left_room(&room_id).await;
    //     assert!(room.is_none());

    //     let room = client.get_joined_room(&room_id).await;
    //     assert!(room.is_some());

    //     // test store reloads with correct room state from JsonStore
    //     let store = Box::new(JsonStore::open(path).unwrap());
    //     let config = ClientConfig::default().state_store(store);
    //     let joined_client = Client::new_with_config(homeserver, config).unwrap();
    //     joined_client.restore_login(session).await.unwrap();

    //     // joined room reloaded from state store
    //     joined_client
    //         .sync_once(SyncSettings::default())
    //         .await
    //         .unwrap();
    //     let room = joined_client.get_joined_room(&room_id).await;
    //     assert!(room.is_some());

    //     let _m = mock(
    //         "GET",
    //         Matcher::Regex(r"^/_matrix/client/r0/sync\?.*$".to_string()),
    //     )
    //     .with_status(200)
    //     .with_body(test_json::LEAVE_SYNC_EVENT.to_string())
    //     .create();

    //     joined_client
    //         .sync_once(SyncSettings::default())
    //         .await
    //         .unwrap();

    //     let room = joined_client.get_joined_room(&room_id).await;
    //     assert!(room.is_none());

    //     let room = joined_client.get_left_room(&room_id).await;
    //     assert!(room.is_some());
    // }

    #[tokio::test]
    async fn account_data() {
        let client = logged_in_client().await;

        let _m = mock(
            "GET",
            Matcher::Regex(r"^/_matrix/client/r0/sync\?.*$".to_string()),
        )
        .with_status(200)
        .with_body(test_json::SYNC.to_string())
        .match_header("authorization", "Bearer 1234")
        .create();

        let sync_settings = SyncSettings::new().timeout(Duration::from_millis(3000));
        let _response = client.sync_once(sync_settings).await.unwrap();

        // let bc = &client.base_client;
        // let ignored_users = bc.ignored_users.read().await;
        // assert_eq!(1, ignored_users.len())
    }

    #[tokio::test]
    async fn room_creation() {
        let client = logged_in_client().await;

        let mut response = EventBuilder::default()
            .add_state_event(EventsJson::Member)
            .add_state_event(EventsJson::PowerLevels)
            .build_sync_response();

        client
            .base_client
            .receive_sync_response(&mut response)
            .await
            .unwrap();
        let room_id = room_id!("!SVkFJHzfwvuaIEawgC:localhost");

        assert_eq!(
            client.homeserver(),
            &Url::parse(&mockito::server_url()).unwrap()
        );

        let room = client.get_joined_room(&room_id).await;
        assert!(room.is_some());
    }

    #[tokio::test]
    async fn login_error() {
        let homeserver = Url::from_str(&mockito::server_url()).unwrap();
        let client = Client::new(homeserver).unwrap();

        let _m = mock("POST", "/_matrix/client/r0/login")
            .with_status(403)
            .with_body(test_json::LOGIN_RESPONSE_ERR.to_string())
            .create();

        if let Err(err) = client.login("example", "wordpass", None, None).await {
            if let crate::Error::RumaResponse(crate::FromHttpResponseError::Http(
                crate::ServerError::Known(crate::api::Error {
                    kind,
                    message,
                    status_code,
                }),
            )) = err
            {
                if let crate::api::error::ErrorKind::Forbidden = kind {
                } else {
                    panic!(
                        "found the wrong `ErrorKind` {:?}, expected `Forbidden",
                        kind
                    );
                }
                assert_eq!(message, "Invalid password".to_string());
                assert_eq!(status_code, http::StatusCode::from_u16(403).unwrap());
            } else {
                panic!(
                    "found the wrong `Error` type {:?}, expected `Error::RumaResponse",
                    err
                );
            }
        } else {
            panic!("this request should return an `Err` variant")
        }
    }

    #[tokio::test]
    async fn register_error() {
        let homeserver = Url::from_str(&mockito::server_url()).unwrap();
        let client = Client::new(homeserver).unwrap();

        let _m = mock("POST", "/_matrix/client/r0/register")
            .with_status(403)
            .with_body(test_json::REGISTRATION_RESPONSE_ERR.to_string())
            .create();

        let user = assign!(RegistrationRequest::new(), {
            username: Some("user"),
            password: Some("password"),
            auth: Some(AuthData::FallbackAcknowledgement { session: "foobar" }),
            kind: RegistrationKind::User,
        });

        if let Err(err) = client.register(user).await {
            if let crate::Error::UiaaError(crate::FromHttpResponseError::Http(
                // TODO this should be a UiaaError need to investigate
                crate::ServerError::Unknown(e),
            )) = err
            {
                assert!(e.to_string().starts_with("EOF while parsing"))
            } else {
                panic!(
                    "found the wrong `Error` type {:#?}, expected `ServerError::Unknown",
                    err
                );
            }
        } else {
            panic!("this request should return an `Err` variant")
        }
    }

    #[tokio::test]
    async fn join_room_by_id() {
        let client = logged_in_client().await;

        let _m = mock(
            "POST",
            Matcher::Regex(r"^/_matrix/client/r0/rooms/.*/join".to_string()),
        )
        .with_status(200)
        .with_body(test_json::ROOM_ID.to_string())
        .match_header("authorization", "Bearer 1234")
        .create();

        let room_id = room_id!("!testroom:example.org");

        assert_eq!(
            // this is the `join_by_room_id::Response` but since no PartialEq we check the RoomId field
            client.join_room_by_id(&room_id).await.unwrap().room_id,
            room_id
        );
    }

    #[tokio::test]
    async fn join_room_by_id_or_alias() {
        let client = logged_in_client().await;

        let _m = mock(
            "POST",
            Matcher::Regex(r"^/_matrix/client/r0/join/".to_string()),
        )
        .with_status(200)
        .with_body(test_json::ROOM_ID.to_string())
        .match_header("authorization", "Bearer 1234")
        .create();

        let room_id = room_id!("!testroom:example.org").into();

        assert_eq!(
            // this is the `join_by_room_id::Response` but since no PartialEq we check the RoomId field
            client
                .join_room_by_id_or_alias(&room_id, &["server.com".try_into().unwrap()])
                .await
                .unwrap()
                .room_id,
            room_id!("!testroom:example.org")
        );
    }

    #[tokio::test]
    async fn invite_user_by_id() {
        let client = logged_in_client().await;

        let _m = mock(
            "POST",
            Matcher::Regex(r"^/_matrix/client/r0/rooms/.*/invite".to_string()),
        )
        .with_status(200)
        .with_body(test_json::LOGOUT.to_string())
        .match_header("authorization", "Bearer 1234")
        .create();

        let user = user_id!("@example:localhost");
        let room_id = room_id!("!testroom:example.org");

        client.invite_user_by_id(&room_id, &user).await.unwrap();
    }

    #[tokio::test]
    async fn invite_user_by_3pid() {
        let client = logged_in_client().await;

        let _m = mock(
            "POST",
            Matcher::Regex(r"^/_matrix/client/r0/rooms/.*/invite".to_string()),
        )
        .with_status(200)
        // empty JSON object
        .with_body(test_json::LOGOUT.to_string())
        .match_header("authorization", "Bearer 1234")
        .create();

        let room_id = room_id!("!testroom:example.org");

        client
            .invite_user_by_3pid(
                &room_id,
                Invite3pid {
                    id_server: "example.org",
                    id_access_token: "IdToken",
                    medium: thirdparty::Medium::Email,
                    address: "address",
                },
            )
            .await
            .unwrap();
    }

    #[tokio::test]
    async fn room_search_all() {
        let homeserver = Url::from_str(&mockito::server_url()).unwrap();
        let client = Client::new(homeserver).unwrap();

        let _m = mock(
            "GET",
            Matcher::Regex(r"^/_matrix/client/r0/publicRooms".to_string()),
        )
        .with_status(200)
        .with_body(test_json::PUBLIC_ROOMS.to_string())
        .create();

        let get_public_rooms::Response { chunk, .. } =
            client.public_rooms(Some(10), None, None).await.unwrap();
        assert_eq!(chunk.len(), 1);
    }

    #[tokio::test]
    async fn room_search_filtered() {
        let client = logged_in_client().await;

        let _m = mock(
            "POST",
            Matcher::Regex(r"^/_matrix/client/r0/publicRooms".to_string()),
        )
        .with_status(200)
        .with_body(test_json::PUBLIC_ROOMS.to_string())
        .match_header("authorization", "Bearer 1234")
        .create();

        let generic_search_term = Some("cheese");
        let filter = assign!(Filter::new(), { generic_search_term });
        let request = assign!(PublicRoomsFilterRequest::new(), { filter });

        let get_public_rooms_filtered::Response { chunk, .. } =
            client.public_rooms_filtered(request).await.unwrap();
        assert_eq!(chunk.len(), 1);
    }

    #[tokio::test]
    async fn leave_room() {
        let client = logged_in_client().await;

        let _m = mock(
            "POST",
            Matcher::Regex(r"^/_matrix/client/r0/rooms/.*/leave".to_string()),
        )
        .with_status(200)
        // this is an empty JSON object
        .with_body(test_json::LOGOUT.to_string())
        .match_header("authorization", "Bearer 1234")
        .create();

        let room_id = room_id!("!testroom:example.org");

        client.leave_room(&room_id).await.unwrap();
    }

    #[tokio::test]
    async fn ban_user() {
        let client = logged_in_client().await;

        let _m = mock(
            "POST",
            Matcher::Regex(r"^/_matrix/client/r0/rooms/.*/ban".to_string()),
        )
        .with_status(200)
        // this is an empty JSON object
        .with_body(test_json::LOGOUT.to_string())
        .match_header("authorization", "Bearer 1234")
        .create();

        let user = user_id!("@example:localhost");
        let room_id = room_id!("!testroom:example.org");
        client.ban_user(&room_id, &user, None).await.unwrap();
    }

    #[tokio::test]
    async fn kick_user() {
        let client = logged_in_client().await;

        let _m = mock(
            "POST",
            Matcher::Regex(r"^/_matrix/client/r0/rooms/.*/kick".to_string()),
        )
        .with_status(200)
        // this is an empty JSON object
        .with_body(test_json::LOGOUT.to_string())
        .match_header("authorization", "Bearer 1234")
        .create();

        let user = user_id!("@example:localhost");
        let room_id = room_id!("!testroom:example.org");

        client.kick_user(&room_id, &user, None).await.unwrap();
    }

    #[tokio::test]
    async fn forget_room() {
        let client = logged_in_client().await;

        let _m = mock(
            "POST",
            Matcher::Regex(r"^/_matrix/client/r0/rooms/.*/forget".to_string()),
        )
        .with_status(200)
        // this is an empty JSON object
        .with_body(test_json::LOGOUT.to_string())
        .match_header("authorization", "Bearer 1234")
        .create();

        let room_id = room_id!("!testroom:example.org");

        client.forget_room_by_id(&room_id).await.unwrap();
    }

    #[tokio::test]
    async fn read_receipt() {
        let client = logged_in_client().await;

        let _m = mock(
            "POST",
            Matcher::Regex(r"^/_matrix/client/r0/rooms/.*/receipt".to_string()),
        )
        .with_status(200)
        // this is an empty JSON object
        .with_body(test_json::LOGOUT.to_string())
        .match_header("authorization", "Bearer 1234")
        .create();

        let room_id = room_id!("!testroom:example.org");
        let event_id = event_id!("$xxxxxx:example.org");

        client.read_receipt(&room_id, &event_id).await.unwrap();
    }

    #[tokio::test]
    async fn read_marker() {
        let client = logged_in_client().await;

        let _m = mock(
            "POST",
            Matcher::Regex(r"^/_matrix/client/r0/rooms/.*/read_markers".to_string()),
        )
        .with_status(200)
        // this is an empty JSON object
        .with_body(test_json::LOGOUT.to_string())
        .match_header("authorization", "Bearer 1234")
        .create();

        let room_id = room_id!("!testroom:example.org");
        let event_id = event_id!("$xxxxxx:example.org");

        client.read_marker(&room_id, &event_id, None).await.unwrap();
    }

    #[tokio::test]
    async fn typing_notice() {
        let client = logged_in_client().await;

        let _m = mock(
            "PUT",
            Matcher::Regex(r"^/_matrix/client/r0/rooms/.*/typing".to_string()),
        )
        .with_status(200)
        // this is an empty JSON object
        .with_body(test_json::LOGOUT.to_string())
        .match_header("authorization", "Bearer 1234")
        .create();

        let room_id = room_id!("!testroom:example.org");

        client
            .typing_notice(&room_id, Typing::Yes(std::time::Duration::from_secs(1)))
            .await
            .unwrap();
    }

    #[tokio::test]
    async fn room_message_send() {
        use matrix_sdk_common::uuid::Uuid;

        let client = logged_in_client().await;

        let _m = mock(
            "PUT",
            Matcher::Regex(r"^/_matrix/client/r0/rooms/.*/send/".to_string()),
        )
        .with_status(200)
        .match_header("authorization", "Bearer 1234")
        .with_body(test_json::EVENT_ID.to_string())
        .create();

        let room_id = room_id!("!testroom:example.org");

        let content =
            AnyMessageEventContent::RoomMessage(MessageEventContent::text_plain("Hello world"));
        let txn_id = Uuid::new_v4();
        let response = client
            .room_send(&room_id, content, Some(txn_id))
            .await
            .unwrap();

        assert_eq!(event_id!("$h29iv0s8:example.com"), response.event_id)
    }

    #[tokio::test]
    async fn room_attachment_send() {
        let client = logged_in_client().await;

        let _m = mock(
            "PUT",
            Matcher::Regex(r"^/_matrix/client/r0/rooms/.*/send/".to_string()),
        )
        .with_status(200)
        .match_header("authorization", "Bearer 1234")
        .with_body(test_json::EVENT_ID.to_string())
        .create();

        let _m = mock(
            "POST",
            Matcher::Regex(r"^/_matrix/media/r0/upload".to_string()),
        )
        .with_status(200)
        .match_header("content-type", "image/jpeg")
        .with_body(
            json!({
              "content_uri": "mxc://example.com/AQwafuaFswefuhsfAFAgsw"
            })
            .to_string(),
        )
        .create();

        let room_id = room_id!("!testroom:example.org");

        let mut media = Cursor::new("Hello world");

        let response = client
            .room_send_attachment(&room_id, "image", &mime::IMAGE_JPEG, &mut media, None)
            .await
            .unwrap();

        assert_eq!(event_id!("$h29iv0s8:example.com"), response.event_id)
    }

    #[tokio::test]
    async fn user_presence() {
        let client = logged_in_client().await;

        let _m = mock(
            "GET",
            Matcher::Regex(r"^/_matrix/client/r0/sync\?.*$".to_string()),
        )
        .with_status(200)
        .match_header("authorization", "Bearer 1234")
        .with_body(test_json::SYNC.to_string())
        .create();

        let sync_settings = SyncSettings::new().timeout(Duration::from_millis(3000));

        let _response = client.sync_once(sync_settings).await.unwrap();

        let rooms_lock = &client.base_client.joined_rooms();
        let rooms = rooms_lock.read().await;
        let room = &rooms
            .get(&room_id!("!SVkFJHzfwvuaIEawgC:localhost"))
            .unwrap()
            .read()
            .await;

        assert_eq!(1, room.joined_members.len());
        assert!(room.power_levels.is_some())
    }

    #[tokio::test]
    async fn calculate_room_names_from_summary() {
        let client = logged_in_client().await;

        let _m = mock(
            "GET",
            Matcher::Regex(r"^/_matrix/client/r0/sync\?.*$".to_string()),
        )
        .with_status(200)
        .match_header("authorization", "Bearer 1234")
        .with_body(test_json::DEFAULT_SYNC_SUMMARY.to_string())
        .create();

        let sync_settings = SyncSettings::new().timeout(Duration::from_millis(3000));
        let _response = client.sync_once(sync_settings).await.unwrap();

        let mut room_names = vec![];
        for room in client.joined_rooms().read().await.values() {
            room_names.push(room.read().await.display_name())
        }

        assert_eq!(vec!["example2"], room_names);
    }

    #[tokio::test]
    async fn invited_rooms() {
        let client = logged_in_client().await;

        let _m = mock(
            "GET",
            Matcher::Regex(r"^/_matrix/client/r0/sync\?.*$".to_string()),
        )
        .with_status(200)
        .match_header("authorization", "Bearer 1234")
        .with_body(test_json::INVITE_SYNC.to_string())
        .create();

        let _response = client.sync_once(SyncSettings::default()).await.unwrap();

        assert!(client.joined_rooms().read().await.is_empty());
        assert!(client.left_rooms().read().await.is_empty());
        assert!(!client.invited_rooms().read().await.is_empty());

        assert!(client
            .get_invited_room(&room_id!("!696r7674:example.com"))
            .await
            .is_some());
    }

    #[tokio::test]
    async fn left_rooms() {
        let client = logged_in_client().await;

        let _m = mock(
            "GET",
            Matcher::Regex(r"^/_matrix/client/r0/sync\?.*$".to_string()),
        )
        .with_status(200)
        .match_header("authorization", "Bearer 1234")
        .with_body(test_json::LEAVE_SYNC.to_string())
        .create();

        let _response = client.sync_once(SyncSettings::default()).await.unwrap();

        assert!(client.joined_rooms().read().await.is_empty());
        assert!(!client.left_rooms().read().await.is_empty());
        assert!(client.invited_rooms().read().await.is_empty());

        assert!(client
            .get_left_room(&room_id!("!SVkFJHzfwvuaIEawgC:localhost"))
            .await
            .is_some())
    }

    // #[tokio::test]
    // async fn test_client_sync_store() {
    //     let homeserver = url::Url::from_str(&mockito::server_url()).unwrap();

    //     let session = Session {
    //         access_token: "1234".to_owned(),
    //         user_id: user_id!("@cheeky_monkey:matrix.org"),
    //         device_id: "DEVICEID".into(),
    //     };

    //     let _m = mock(
    //         "GET",
    //         Matcher::Regex(r"^/_matrix/client/r0/sync\?.*$".to_string()),
    //     )
    //     .with_status(200)
    //     .with_body(test_json::SYNC.to_string())
    //     .create();

    //     let _m = mock("POST", "/_matrix/client/r0/login")
    //         .with_status(200)
    //         .with_body(test_json::LOGIN.to_string())
    //         .create();

    //     let dir = tempdir().unwrap();
    //     // a sync response to populate our JSON store
    //     let config =
    //         ClientConfig::default().state_store(Box::new(JsonStore::open(dir.path()).unwrap()));
    //     let client = Client::new_with_config(homeserver.clone(), config).unwrap();
    //     client.restore_login(session.clone()).await.unwrap();
    //     let sync_settings = SyncSettings::new().timeout(std::time::Duration::from_millis(3000));

    //     // gather state to save to the db, the first time through loading will be skipped
    //     let _ = client.sync_once(sync_settings.clone()).await.unwrap();

    //     // now syncing the client will update from the state store
    //     let config =
    //         ClientConfig::default().state_store(Box::new(JsonStore::open(dir.path()).unwrap()));
    //     let client = Client::new_with_config(homeserver, config).unwrap();
    //     client.restore_login(session.clone()).await.unwrap();
    //     client.sync_once(sync_settings).await.unwrap();

    //     let base_client = &client.base_client;

    //     // assert the synced client and the logged in client are equal
    //     assert_eq!(*base_client.session().read().await, Some(session));
    //     assert_eq!(
    //         base_client.sync_token().await,
    //         Some("s526_47314_0_7_1_1_1_11444_1".to_string())
    //     );

    //     // This is commented out because this field is private...
    //     // assert_eq!(
    //     //     *base_client.ignored_users.read().await,
    //     //     vec![user_id!("@someone:example.org")]
    //     // );
    // }

    #[tokio::test]
    async fn sync() {
        let client = logged_in_client().await;

        let _m = mock(
            "GET",
            Matcher::Regex(r"^/_matrix/client/r0/sync\?.*$".to_string()),
        )
        .with_status(200)
        .with_body(test_json::SYNC.to_string())
        .match_header("authorization", "Bearer 1234")
        .create();

        let sync_settings = SyncSettings::new().timeout(Duration::from_millis(3000));

        let response = client.sync_once(sync_settings).await.unwrap();

        assert_ne!(response.next_batch, "");

        assert!(client.sync_token().await.is_some());
    }

    #[tokio::test]
    async fn room_names() {
        let client = logged_in_client().await;

        let _m = mock(
            "GET",
            Matcher::Regex(r"^/_matrix/client/r0/sync\?.*$".to_string()),
        )
        .with_status(200)
        .match_header("authorization", "Bearer 1234")
        .with_body(test_json::SYNC.to_string())
        .create();

        let sync_settings = SyncSettings::new().timeout(Duration::from_millis(3000));

        let _response = client.sync_once(sync_settings).await.unwrap();

        let mut names = vec![];
        for r in client.joined_rooms().read().await.values() {
            names.push(r.read().await.display_name());
        }
        assert_eq!(vec!["tutorial"], names);
        let room = client
            .get_joined_room(&room_id!("!SVkFJHzfwvuaIEawgC:localhost"))
            .await
            .unwrap();

        assert_eq!("tutorial".to_string(), room.read().await.display_name());
    }

    #[tokio::test]
    async fn delete_devices() {
        let homeserver = Url::from_str(&mockito::server_url()).unwrap();
        let client = Client::new(homeserver).unwrap();

        let _m = mock("POST", "/_matrix/client/r0/delete_devices")
            .with_status(401)
            .with_body(
                json!({
                    "flows": [
                        {
                            "stages": [
                                "m.login.password"
                            ]
                        }
                    ],
                    "params": {},
                    "session": "vBslorikviAjxzYBASOBGfPp"
                })
                .to_string(),
            )
            .create();

        let _m = mock("POST", "/_matrix/client/r0/delete_devices")
            .with_status(401)
            // empty response
            // TODO rename that response type.
            .with_body(test_json::LOGOUT.to_string())
            .create();

        let devices = &["DEVICEID".into()];

        if let Err(e) = client.delete_devices(devices, None).await {
            if let Some(info) = e.uiaa_response() {
                let mut auth_parameters = BTreeMap::new();

                let identifier = json!({
                    "type": "m.id.user",
                    "user": "example",
                });
                auth_parameters.insert("identifier".to_owned(), identifier);
                auth_parameters.insert("password".to_owned(), "wordpass".into());

                let auth_data = AuthData::DirectRequest {
                    kind: "m.login.password",
                    auth_parameters,
                    session: info.session.as_deref(),
                };

                client
                    .delete_devices(devices, Some(auth_data))
                    .await
                    .unwrap();
            }
        }
    }
}<|MERGE_RESOLUTION|>--- conflicted
+++ resolved
@@ -431,14 +431,6 @@
         session.as_ref().cloned().map(|s| s.user_id)
     }
 
-<<<<<<< HEAD
-    ///// Add `EventEmitter` to `Client`.
-    /////
-    ///// The methods of `EventEmitter` are called when the respective `RoomEvents` occur.
-    //pub async fn add_event_emitter(&mut self, emitter: Box<dyn EventEmitter>) {
-    //    self.base_client.add_event_emitter(emitter).await;
-    //}
-=======
     /// Fetches the display name of the owner of the client.
     ///
     /// # Example
@@ -550,13 +542,11 @@
         Ok(())
     }
 
-    /// Add `EventEmitter` to `Client`.
-    ///
-    /// The methods of `EventEmitter` are called when the respective `RoomEvents` occur.
-    pub async fn add_event_emitter(&mut self, emitter: Box<dyn EventEmitter>) {
-        self.base_client.add_event_emitter(emitter).await;
-    }
->>>>>>> d9e5a17a
+    ///// Add `EventEmitter` to `Client`.
+    /////
+    ///// The methods of `EventEmitter` are called when the respective `RoomEvents` occur.
+    //pub async fn add_event_emitter(&mut self, emitter: Box<dyn EventEmitter>) {
+    //}
 
     // /// Returns the joined rooms this client knows about.
     // pub fn joined_rooms(&self) -> Arc<RwLock<HashMap<RoomId, Arc<RwLock<Room>>>>> {
