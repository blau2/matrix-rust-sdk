--- conflicted
+++ resolved
@@ -49,12 +49,9 @@
 #[doc(no_inline)]
 pub use ruma;
 
-<<<<<<< HEAD
 mod account;
-=======
 /// Types and traits for attachments.
 pub mod attachment;
->>>>>>> 93c46280
 mod client;
 pub mod config;
 mod error;
